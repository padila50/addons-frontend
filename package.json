--- conflicted
+++ resolved
@@ -179,14 +179,9 @@
     "react-cookie": "1.0.4",
     "react-dom": "15.4.1",
     "react-helmet": "3.2.3",
-<<<<<<< HEAD
     "react-onclickoutside": "5.8.2",
-    "react-redux": "5.0.1",
-=======
-    "react-onclickoutside": "5.8.0",
     "react-photoswipe": "^1.2.0",
     "react-redux": "4.4.6",
->>>>>>> 97907336
     "react-router": "2.8.1",
     "react-router-scroll": "0.4.1",
     "redux": "3.6.0",
