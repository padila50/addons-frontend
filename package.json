{
  "name": "mozilla-addons-frontend",
  "version": "0.0.1",
  "description": "Universal front-end projects to complement addons-server.",
  "main": "index.js",
  "private": true,
  "scripts": {
    "build": "bin/build-checks.js && better-npm-run build",
    "build-locales": "bin/build-locales",
    "extract-locales": "better-npm-run extract-locales",
    "clean": "rimraf './dist/*!(.gitkeep)' './webpack-assets.json' './src/locale/**(!.gitkeep)'",
    "dev:amo": "better-npm-run dev:amo",
    "dev:amo:no-proxy": "better-npm-run dev:amo:no-proxy",
    "dev:disco": "better-npm-run dev:disco",
    "eslint": "eslint .",
    "flow": "flow",
    "flow:check": "flow check",
    "flow:dev": "flow stop; flow start; chokidar .flowconfig flow/ src/ tests/ -i flow/logs/flow.log -c 'flow status' --initial",
    "stylelint": "stylelint --syntax scss **/*.scss",
    "lint": "npm run eslint && npm run stylelint",
    "start": "npm run version-check && NODE_PATH='./:./src' node bin/server.js",
    "test-ci": "bin/config-check.js && better-npm-run test-ci && cat ./coverage/lcov.info | coveralls",
    "test": "bin/config-check.js && jest --watch",
    "test-coverage": "bin/config-check.js && jest --coverage --watch",
    "test-coverage-once": "bin/config-check.js && jest --coverage",
    "test-once": "bin/config-check.js && jest && npm run lint",
    "version-check": "node bin/version-check.js",
    "webpack-dev-server": "npm run build-locales && better-npm-run webpack-dev-server"
  },
  "betterScripts": {
    "build": {
      "command": "npm run clean && npm run version-check && npm run build-locales && webpack --bail --verbose --display-error-details --progress --colors --config webpack.prod.config.babel.js",
      "env": {
        "NODE_PATH": "./:./src"
      }
    },
    "dev:amo": {
      "command": "better-npm-run start-dev-proxy",
      "env": {
        "NODE_APP_INSTANCE": "amo"
      }
    },
    "dev:amo:no-proxy": {
      "command": "better-npm-run start-dev",
      "env": {
        "NODE_APP_INSTANCE": "amo",
        "PROXY_ENABLED": "false"
      }
    },
    "dev:disco": {
      "command": "better-npm-run start-dev",
      "env": {
        "NODE_APP_INSTANCE": "disco"
      }
    },
    "extract-locales": {
      "command": "webpack --verbose --bail --display-error-details --progress --colors --config webpack.l10n.config.babel.js",
      "env": {
        "NODE_PATH": "./:./src",
        "NODE_ENV": "production"
      }
    },
    "start-dev": {
      "command": "npm run clean && concurrently --kill-others 'npm run webpack-dev-server' 'node bin/server.js | bunyan'",
      "env": {
        "ENABLE_PIPING": "true",
        "NODE_ENV": "development",
        "NODE_PATH": "./:./src"
      }
    },
    "start-dev-proxy": {
      "command": "npm run clean && concurrently --kill-others 'npm run webpack-dev-server' 'node bin/server.js | bunyan' 'node bin/proxy.js | bunyan'",
      "env": {
        "ENABLE_PIPING": "true",
        "NODE_ENV": "development",
        "NODE_PATH": "./:./src",
        "SERVER_PORT": "3333"
      }
    },
    "test-ci": {
      "command": "npm run version-check && npm run flow:check && npm run test-coverage-once",
      "env": {
        "NODE_PATH": "./:./src",
        "NODE_ENV": "test"
      }
    },
    "webpack-dev-server": {
      "command": "node bin/webpack-dev-server.js",
      "env": {
        "NODE_ENV": "development",
        "NODE_PATH": "./:./src"
      }
    }
  },
  "repository": {
    "type": "git",
    "url": "git+https://github.com/mozillla/addons-frontend.git"
  },
  "author": "Mozilla Add-ons Team",
  "license": "MPL-2.0",
  "bugs": {
    "url": "https://github.com/mozillla/addons-frontend/issues"
  },
  "homepage": "https://github.com/mozillla/addons-frontend#readme",
  "dependencies": {
    "babel-plugin-dedent": "2.0.0",
    "babel-polyfill": "6.20.0",
    "base62": "1.2.0",
    "base64url": "2.0.0",
    "better-npm-run": "0.0.15",
    "bunyan": "1.8.10",
    "classnames": "2.2.5",
    "common-tags": "1.4.0",
    "config": "1.26.1",
    "deep-eql": "2.0.2",
    "dompurify": "0.9.0",
    "es6-error": "4.0.2",
    "express": "4.15.2",
    "extract-text-webpack-plugin": "2.1.2",
    "fastclick": "1.0.6",
    "helmet": "3.6.1",
    "humps": "2.0.1",
    "isomorphic-fetch": "2.2.1",
    "jed": "1.1.1",
    "join-url": "2.0.0",
    "jsdom": "9.12.0",
    "localforage": "1.5.0",
    "moment": "2.18.1",
    "mozilla-version-comparator": "1.0.2",
    "normalize.css": "7.0.0",
    "normalizr": "3.2.2",
    "prop-types": "15.5.10",
<<<<<<< HEAD
    "raven": "2.1.0",
    "raven-js": "3.14.2",
=======
    "raven": "1.2.1",
    "raven-js": "3.16.1",
>>>>>>> 8bd8edcc
    "react": "15.5.4",
    "react-addons-css-transition-group": "15.5.2",
    "react-cookie": "1.0.5",
    "react-dom": "15.5.4",
    "react-helmet": "5.1.3",
    "react-nested-status": "0.1.2",
    "react-onclickoutside": "5.11.1",
    "react-photoswipe": "1.2.0",
    "react-redux": "5.0.5",
    "react-redux-loading-bar": "2.9.2",
    "react-router": "2.8.1",
    "react-router-scroll": "0.4.2",
    "redux": "3.6.0",
    "redux-connect": "4.0.2",
    "redux-logger": "3.0.6",
    "redux-saga": "0.14.3",
    "serialize-javascript": "1.3.0",
    "simple-debounce": "0.0.3",
    "ua-parser-js": "0.7.13",
    "url": "0.11.0",
    "url-loader": "0.5.9",
    "utf8": "2.1.2",
    "webpack-isomorphic-tools": "2.6.6"
  },
  "devDependencies": {
    "autoprefixer": "^7.1.2",
    "babel-core": "^6.24.1",
    "babel-eslint": "^7.2.3",
    "babel-gettext-extractor": "git+https://github.com/muffinresearch/babel-gettext-extractor.git#0d39d3882bc846e7dcb6c9ff6463896c96920ce6",
    "babel-jest": "^20.0.3",
    "babel-loader": "^7.0.0",
    "babel-plugin-react-transform": "^2.0.2",
    "babel-plugin-transform-class-properties": "^6.24.1",
    "babel-plugin-transform-decorators-legacy": "^1.3.4",
    "babel-plugin-transform-flow-strip-types": "^6.22.0",
    "babel-plugin-transform-object-rest-spread": "^6.20.2",
    "babel-preset-es2015": "^6.24.1",
    "babel-preset-react": "^6.24.1",
    "babel-preset-stage-2": "^6.24.1",
    "babel-register": "^6.24.1",
    "bundle-loader": "^0.5.5",
    "chalk": "^2.0.1",
    "chokidar-cli": "^1.2.0",
    "concurrently": "^3.4.0",
    "content-security-policy-parser": "^0.1.0",
    "cookie": "^0.3.1",
    "coveralls": "^2.13.1",
    "css-loader": "^0.28.3",
    "deepcopy": "^0.6.3",
    "enzyme": "^2.8.2",
    "eslint": "^3.19.0",
    "eslint-config-amo": "^0.0.6",
    "eslint-plugin-promise": "^3.5.0",
    "fetch-mock": "^5.10.0",
    "file-loader": "^0.11.1",
    "flow-bin": "^0.46.0",
    "glob": "^7.1.1",
    "http-proxy": "^1.16.2",
    "intl": "^1.2.5",
    "intl-locales-supported": "^1.0.0",
    "jest": "^20.0.3",
    "jest-enzyme": "^3.2.0",
    "json-loader": "^0.5.4",
    "mock-express-request": "^0.2.0",
    "mock-express-response": "^0.2.0",
    "node-sass": "^4.5.2",
    "object.values": "^1.0.4",
    "piping": "^1.0.0-rc.4",
    "po2json": "^0.4.5",
    "postcss-loader": "^1.3.3",
    "potools": "^0.0.7",
    "react-addons-test-utils": "^15.5.1",
    "react-hot-loader": "^1.3.0",
    "react-test-renderer": "^15.5.4",
    "react-transform-hmr": "^1.0.4",
    "redux-devtools": "^3.3.2",
    "redux-saga-tester": "^1.0.252",
    "require-uncached": "^1.0.3",
    "rimraf": "^2.6.1",
    "sass-loader": "^6.0.3",
    "semver": "^5.3.0",
    "shelljs": "^0.7.7",
    "sinon": "^2.2.0",
    "style-loader": "^0.18.1",
    "stylelint": "^7.10.1",
    "stylelint-config-standard": "^16.0.0",
    "svg-url-loader": "^2.0.2",
    "tmp": "^0.0.31",
    "tosource": "^1.0.0",
    "webpack": "^2.5.1",
    "webpack-dev-middleware": "^1.10.2",
    "webpack-dev-server": "^2.4.5",
    "webpack-hot-middleware": "^2.18.0",
    "webpack-subresource-integrity": "^1.0.0-rc.1"
  }
}<|MERGE_RESOLUTION|>--- conflicted
+++ resolved
@@ -130,13 +130,8 @@
     "normalize.css": "7.0.0",
     "normalizr": "3.2.2",
     "prop-types": "15.5.10",
-<<<<<<< HEAD
     "raven": "2.1.0",
-    "raven-js": "3.14.2",
-=======
-    "raven": "1.2.1",
     "raven-js": "3.16.1",
->>>>>>> 8bd8edcc
     "react": "15.5.4",
     "react-addons-css-transition-group": "15.5.2",
     "react-cookie": "1.0.5",
