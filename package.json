--- conflicted
+++ resolved
@@ -163,13 +163,8 @@
     "config": "1.24.0",
     "deep-eql": "2.0.1",
     "dompurify": "0.8.5",
-<<<<<<< HEAD
     "es6-error": "4.0.2",
-    "express": "4.14.0",
-=======
-    "es6-error": "4.0.1",
     "express": "4.14.1",
->>>>>>> ad822449
     "extract-text-webpack-plugin": "1.0.1",
     "helmet": "3.4.0",
     "humps": "2.0.0",
