{
  "name": "mozilla-addons-frontend",
  "version": "0.0.1",
  "description": "Universal front-end projects to complement addons-server.",
  "main": "index.js",
  "private": true,
  "engines": {
    "node": ">=6 <=8"
  },
  "scripts": {
    "build": "bin/build-checks.js && better-npm-run build",
    "build-locales": "bin/build-locales",
    "extract-locales": "better-npm-run extract-locales",
    "clean": "rimraf './dist/*!(.gitkeep)' './webpack-assets.json' './src/locale/**(!.gitkeep)'",
    "amo": "better-npm-run amo",
    "amo:dev": "better-npm-run amo:dev",
    "amo:no-proxy": "better-npm-run amo:no-proxy",
    "amo:stage": "better-npm-run amo:stage",
    "bundlesize": "bundlesize",
    "nsp-check": "nsp check",
    "disco": "better-npm-run disco",
    "eslint": "eslint .",
    "flow": "flow",
    "flow:check": "flow check",
    "flow:dev": "flow stop; flow start; chokidar .flowconfig flow/ src/ tests/ -i flow/logs/flow.log -c 'flow status' --initial",
    "stylelint": "stylelint --syntax scss **/*.scss",
    "lint": "npm run eslint && npm run stylelint",
    "start": "npm run version-check && better-npm-run node bin/server.js",
    "start-func-test-server": "better-npm-run node bin/start-func-test-server.js",
    "test-ci": "bin/config-check.js && better-npm-run test-ci && codecov",
    "test": "bin/config-check.js && better-npm-run jest --watch",
    "test-coverage": "bin/config-check.js && better-npm-run jest --coverage --watch",
    "test-coverage-once": "bin/config-check.js && better-npm-run jest --coverage",
    "test-once": "bin/config-check.js && better-npm-run jest && npm run lint",
    "version-check": "bin/version-check.js",
    "webpack-dev-server": "npm run build-locales && better-npm-run webpack-dev-server"
  },
  "betterScripts": {
    "build": {
      "command": "npm run clean && npm run version-check && npm run build-locales && webpack --bail --verbose --display-error-details --progress --colors --config webpack.prod.config.babel.js",
      "env": {
        "NODE_ICU_DATA": "./node_modules/full-icu",
        "NODE_PATH": "./:./src"
      }
    },
    "amo": {
      "command": "better-npm-run start-dev-proxy",
      "env": {
        "NODE_APP_INSTANCE": "amo"
      }
    },
    "amo:dev": {
      "command": "better-npm-run start-dev-proxy",
      "env": {
        "AMO_CDN": "https://addons-dev-cdn.allizom.org",
        "PROXY_API_HOST": "https://addons-dev.allizom.org",
        "FXA_CONFIG": "local",
        "CSP": false,
        "NODE_APP_INSTANCE": "amo"
      }
    },
    "amo:no-proxy": {
      "command": "better-npm-run start-dev",
      "env": {
        "NODE_APP_INSTANCE": "amo",
        "PROXY_ENABLED": "false"
      }
    },
    "amo:stage": {
      "command": "better-npm-run start-dev-proxy",
      "env": {
        "AMO_CDN": "https://addons-stage-cdn.allizom.org",
        "PROXY_API_HOST": "https://addons.allizom.org",
        "FXA_CONFIG": "local",
        "CSP": false,
        "NODE_APP_INSTANCE": "amo"
      }
    },
    "disco": {
      "command": "better-npm-run start-dev",
      "env": {
        "NODE_APP_INSTANCE": "disco"
      }
    },
    "extract-locales": {
      "command": "webpack --verbose --bail --display-error-details --progress --colors --config webpack.l10n.config.babel.js",
      "env": {
        "NODE_ENV": "production",
        "NODE_ICU_DATA": "./node_modules/full-icu",
        "NODE_PATH": "./:./src"
      }
    },
    "start-dev": {
      "command": "npm run clean && concurrently --kill-others 'npm run webpack-dev-server' 'node bin/server.js | bunyan'",
      "env": {
        "ENABLE_PIPING": "true",
        "NODE_ENV": "development",
        "NODE_ICU_DATA": "./node_modules/full-icu",
        "NODE_PATH": "./:./src"
      }
    },
    "start-dev-proxy": {
      "command": "npm run clean && concurrently --kill-others 'npm run webpack-dev-server' 'node bin/server.js | bunyan' 'node bin/proxy.js | bunyan'",
      "env": {
        "ENABLE_PIPING": "true",
        "NODE_ENV": "development",
        "NODE_ICU_DATA": "./node_modules/full-icu",
        "NODE_PATH": "./:./src",
        "SERVER_PORT": "3333"
      }
    },
    "node": {
      "command": "node",
      "env": {
        "NODE_ICU_DATA": "./node_modules/full-icu",
        "NODE_PATH": "./:./src"
      }
    },
    "jest": {
      "command": "jest",
      "env": {
        "NODE_ICU_DATA": "./node_modules/full-icu"
      }
    },
    "test-ci": {
      "command": "npm run version-check && npm run flow:check && bin/config-check.js && better-npm-run jest --color=false --coverage",
      "env": {
        "NODE_ICU_DATA": "./node_modules/full-icu",
        "NODE_PATH": "./:./src",
        "NODE_ENV": "test"
      }
    },
    "webpack-dev-server": {
      "command": "node bin/webpack-dev-server.js",
      "env": {
        "NODE_ENV": "development",
        "NODE_ICU_DATA": "./node_modules/full-icu",
        "NODE_PATH": "./:./src"
      }
    }
  },
  "repository": {
    "type": "git",
    "url": "git+https://github.com/mozillla/addons-frontend.git"
  },
  "author": "Mozilla Add-ons Team",
  "license": "MPL-2.0",
  "bugs": {
    "url": "https://github.com/mozillla/addons-frontend/issues"
  },
  "homepage": "https://github.com/mozillla/addons-frontend#readme",
  "dependencies": {
    "babel-polyfill": "6.26.0",
    "base62": "1.2.1",
    "base64url": "2.0.0",
    "better-npm-run": "0.1.0",
    "bunyan": "1.8.12",
    "classnames": "2.2.5",
<<<<<<< HEAD
    "common-tags": "1.5.1",
    "config": "1.29.1",
=======
    "common-tags": "1.6.0",
    "config": "1.28.1",
>>>>>>> 6f420baa
    "deep-eql": "3.0.1",
    "dompurify": "1.0.2",
    "es6-error": "4.0.2",
    "express": "4.16.2",
    "extract-text-webpack-plugin": "3.0.2",
    "fastclick": "1.0.6",
    "full-icu": "1.2.0",
    "helmet": "3.9.0",
    "hot-shots": "5.0.0",
    "humps": "2.0.1",
    "isomorphic-fetch": "2.2.1",
    "jed": "1.1.1",
    "join-url": "2.0.0",
    "jsdom": "11.4.0",
    "knuth-shuffle": "1.0.8",
    "localforage": "1.5.5",
    "lodash.debounce": "4.0.8",
    "moment": "2.20.0",
    "mozilla-version-comparator": "1.0.2",
    "normalize.css": "7.0.0",
    "normalizr": "3.2.2",
    "prop-types": "15.6.0",
    "raf": "3.4.0",
    "raven": "2.3.0",
    "raven-js": "3.20.1",
    "rc-tooltip": "3.7.0",
    "react": "16.1.1",
    "react-autosuggest": "9.3.2",
    "react-cookie": "1.0.5",
    "react-dom": "16.1.1",
    "react-helmet": "5.2.0",
    "react-nested-status": "0.2.1",
    "react-onclickoutside": "6.7.0",
    "react-photoswipe": "1.3.0",
    "react-redux": "5.0.6",
    "react-router": "3.2.0",
    "react-router-redux": "4.0.8",
    "react-router-scroll": "0.4.4",
    "react-super-responsive-table": "0.3.0",
    "react-textarea-autosize": "5.2.1",
    "react-transition-group": "1.x",
    "redux": "3.7.2",
    "redux-logger": "3.0.6",
    "redux-saga": "0.16.0",
    "response-time": "2.3.2",
    "serialize-javascript": "1.4.0",
    "stylefmt": "6.0.0",
    "ua-parser-js": "0.7.17",
    "url": "0.11.0",
    "url-loader": "0.6.2",
    "utf8": "3.0.0",
    "webpack-isomorphic-tools": "3.0.3"
  },
  "devDependencies": {
    "autoprefixer": "^7.1.2",
    "babel-core": "^6.24.1",
    "babel-eslint": "^8.0.0",
    "babel-gettext-extractor": "git+https://github.com/muffinresearch/babel-gettext-extractor.git#0d39d3882bc846e7dcb6c9ff6463896c96920ce6",
    "babel-jest": "^21.0.2",
    "babel-loader": "^7.0.0",
    "babel-plugin-react-transform": "^2.0.2",
    "babel-plugin-transform-class-properties": "^6.24.1",
    "babel-plugin-transform-decorators-legacy": "^1.3.4",
    "babel-plugin-transform-flow-strip-types": "^6.22.0",
    "babel-plugin-transform-object-rest-spread": "^6.20.2",
    "babel-preset-es2015": "^6.24.1",
    "babel-preset-react": "^6.24.1",
    "babel-preset-stage-2": "^6.24.1",
    "babel-register": "^6.24.1",
    "bundle-loader": "^0.5.5",
    "bundlesize": "^0.15.1",
    "chalk": "^2.0.1",
    "cheerio": "^1.0.0-rc.2",
    "chokidar-cli": "^1.2.0",
    "circular-dependency-plugin": "^4.2.1",
    "codecov": "^3.0.0",
    "concurrently": "^3.4.0",
    "content-security-policy-parser": "^0.1.0",
    "cookie": "^0.3.1",
    "css-loader": "^0.28.3",
    "deepcopy": "^0.6.3",
    "enzyme": "^3.2.0",
    "enzyme-adapter-react-16": "^1.1.0",
    "eslint": "^4.5.0",
    "eslint-config-amo": "^0.2.0",
    "eslint-plugin-promise": "^3.5.0",
    "eslint-plugin-react": "^7.4.0",
    "fetch-mock": "^5.10.0",
    "file-loader": "^0.11.1",
    "flow-bin": "^0.60.1",
    "glob": "^7.1.1",
    "http-proxy": "^1.16.2",
    "intl": "^1.2.5",
    "intl-locales-supported": "^1.0.0",
    "jest": "^21.0.2",
    "jest-enzyme": "^4.0.1",
    "json-loader": "^0.5.4",
    "mock-express-request": "^0.2.0",
    "mock-express-response": "^0.2.0",
    "node-sass": "^4.5.2",
    "nsp": "^2.7.0",
    "object.values": "^1.0.4",
    "photon-colors": "^1.0.3",
    "piping": "^1.0.0-rc.4",
    "po2json": "^0.4.5",
    "postcss-loader": "^2.0.6",
    "potools": "^0.1.0",
    "react-hot-loader": "^3.1.1",
    "react-test-renderer": "^16.1.1",
    "react-transform-hmr": "^1.0.4",
    "redux-devtools": "^3.4.1",
    "redux-saga-tester": "^1.0.372",
    "require-uncached": "^1.0.3",
    "rimraf": "^2.6.1",
    "sass-loader": "^6.0.3",
    "semver": "^5.3.0",
    "shelljs": "^0.7.7",
    "sinon": "^4.0.0",
    "style-loader": "^0.19.0",
    "stylelint": "^8.0.0",
    "stylelint-config-standard": "^17.0.0",
    "stylelint-config-suitcss": "^12.0.0",
    "supertest": "^3.0.0",
    "svg-url-loader": "^2.0.2",
    "tmp": "^0.0.33",
    "tosource": "^1.0.0",
    "webpack": "^3.1.0",
    "webpack-dev-middleware": "^1.10.2",
    "webpack-dev-server": "^2.4.5",
    "webpack-hot-middleware": "^2.18.0",
    "webpack-subresource-integrity": "^1.0.0-rc.1"
  },
  "bundlesize": [
    {
      "path": "./dist/*.js",
      "threshold": "300 Kb"
    }
  ]
}<|MERGE_RESOLUTION|>--- conflicted
+++ resolved
@@ -156,13 +156,8 @@
     "better-npm-run": "0.1.0",
     "bunyan": "1.8.12",
     "classnames": "2.2.5",
-<<<<<<< HEAD
-    "common-tags": "1.5.1",
+    "common-tags": "1.6.0",
     "config": "1.29.1",
-=======
-    "common-tags": "1.6.0",
-    "config": "1.28.1",
->>>>>>> 6f420baa
     "deep-eql": "3.0.1",
     "dompurify": "1.0.2",
     "es6-error": "4.0.2",
